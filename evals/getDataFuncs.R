--- conflicted
+++ resolved
@@ -46,18 +46,11 @@
                        gse8671=dataset(exprSynId="syn2181088",phenoSynId="syn2181090"))
 
 cellLineDatasets <- list(ccle=dataset(exprSynId="syn2292137"),
-<<<<<<< HEAD
                       sanger=dataset(exprSynId="syn2181097"),
                       gsk=dataset(exprSynId="syn2181084"));
 
 patientDatasets <- c(coreDatasets, publicDatasets)
 allDatasets <- c(patientDatasets, cellLineDatasets)
-=======
-                         sanger=dataset(exprSynId="syn2181097"),
-                         gsk=dataset(exprSynId="syn2181084"))
-
-allDatasets <- c(coreDatasets, publicDatasets, cellLineDatasets)
->>>>>>> 66bf00fb
 
 getDatanameForExprSynId <- function(synId){
   idx <- which(sapply(allDatasets, function(ds) { ds$exprSynId==synId } ))
@@ -395,7 +388,6 @@
   oldmin <- min(v, na.rm = TRUE)
   oldmax <- max(v, na.rm = TRUE)
   newmin + ((newmax - newmin) * (v - oldmin)/(oldmax - oldmin))
-<<<<<<< HEAD
 }
 
 groupBHandler <- function(m){ 
@@ -407,19 +399,6 @@
   df
 }
 
-=======
-}
-
-groupBHandler <- function(m){ 
-  df <- as.data.frame(t(apply(m[,1:6],1,
-                              function(z){
-                                x<-1-cit.changeRange(z);
-                                x/sum(x)}))) #NB: lower value (0)=best class
-  colnames(df) <- gsub("distTo(.*)","\\1", colnames(df))
-  df
-}
-
->>>>>>> 66bf00fb
 groupDHandler <- function(M){
   df <- as.data.frame(t(apply(M,1,
                               function(z){
@@ -428,6 +407,7 @@
   colnames(df) <- colnames(M)
   df
 }
+
 groupEHandler <- function(M){
   if("sample_names" %in% colnames(M)){
     rownames(M) <- M$sample_names
@@ -437,31 +417,12 @@
 }
 
 
-<<<<<<< HEAD
 getGroupResults <- function(groupId, filter=patientDatasets){
-  parentId <- groupFolders[[groupId]]
-  tmp <- synapseQuery(paste('SELECT id, name FROM entity WHERE parentId=="',parentId,'"',sep=""))
   
-  filterMask <- grepl(paste(sapply(filter, function(x) x$exprSynId),collapse="|"), tmp$entity.name)
+  # reimplement using functions below
+
+}
   
-  pmatrices <- lapply(tmp$entity.id[filterMask], function(synId){
-    cat(groupId, synId, "\n")
-    file <- synGet(synId)@filePath
-    sep <- ifelse(grepl("\\.csv$",file),",","\t")
-    pMatrix <- read.table(file, sep=sep,header=T,as.is=T,row.names=1,check.names=FALSE)
-    
-    pMatrix <- switch(groupId,
-                      GroupB = groupBHandler(pMatrix),
-                      GroupD = groupDHandler(pMatrix),
-                      GroupE = groupEHandler(pMatrix),
-                      pMatrix)
-    #rownames(pMatrix) <- clean.names(rownames(pMatrix))
-    return (pMatrix)
-  })
-  
-  synIds <- sapply(tmp$entity.name[filterMask], function(x){ gsub(".*?_(syn.*?)_.*","\\1",x)})
-  names(pmatrices) <- sapply(synIds, getDatanameForExprSynId)
-=======
 getGroupResultId <- function(group, ds){
   parentId <- groupFolders[[group]]
   tmp <- synapseQuery(paste('SELECT id, name FROM entity WHERE parentId=="', parentId, '"', sep=""))
@@ -476,7 +437,6 @@
   file <- getFileLocation(synGet(synId))
   sep <- ifelse(grepl("\\.csv$", file), ",", "\t")
   pMatrix <- read.table(file, sep=sep, header=T, as.is=T, row.names=1, check.names=FALSE)
->>>>>>> 66bf00fb
   
   pMatrix <- switch(groupId,
                     GroupB = groupBHandler(pMatrix),
