--- conflicted
+++ resolved
@@ -1,8 +1,4 @@
-<<<<<<< HEAD
-=======
 library(data.table)
-
->>>>>>> 6f80dc19
 u133plus2Map <- function(probeIds){mget(probeIds,hgu133plus2ENTREZID,ifnotfound=NA) }
 u133a2Map <- function(probeIds){mget(probeIds,hgu133a2ENTREZID,ifnotfound=NA) }
 symbolMap <- function(probeIds){mget(probeIds,org.Hs.egSYMBOL2EG,ifnotfound=NA) }
@@ -54,20 +50,6 @@
 fastLoad <- function(synId,sep="\t",...){
   #tbl <- read.table(file,header=TRUE)
   file <- getFileLocation(synGet(synId))
-<<<<<<< HEAD
-  
-  if(grepl(".*gz$",file)){ con <- gzfile(file)
-  }else if(grepl(".*zip$",file)){ con <- unz(file,...)
-  }else{ con <- open(file)}
-  
-  tmp <- read.table(con, sep=sep,nrows=1)
-  
-  ncolumns <- length(tmp)
-  colClasses <- c("character", rep("numeric",ncolumns-1))
-  tbl <- as.matrix(read.table(file,sep=sep,header=TRUE,row.names=1,colClasses=colClasses,comment=""))
-  close(file)
-  return (tbl)
-=======
   header <- read.table(file,sep=sep,check.names=FALSE,nrow=1,as.is=TRUE)
   df <- data.frame(fread(file,sep=sep,header=FALSE,skip=1),check.names=FALSE)
   dm <- data.matrix(df[,-1])
@@ -78,7 +60,6 @@
     colnames(dm) <- header[-1]
   }
   return (dm)
->>>>>>> 6f80dc19
 }
 
 
